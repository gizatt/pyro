--- conflicted
+++ resolved
@@ -45,40 +45,11 @@
         runs the guide and runs the model against the guide with
         the result packaged as a trace generator
         """
-<<<<<<< HEAD
         guide = poutine.enum(guide, first_available_dim=self.max_iarange_nesting)
         return iter_importance_traces(num_particles=self.num_particles,
                                       graph_type="flat",
                                       max_iarange_nesting=self.max_iarange_nesting)(
                                           model, guide, *args, **kwargs)
-=======
-        # enable parallel enumeration
-        guide = EnumeratePoutine(guide, first_available_dim=self.max_iarange_nesting)
-
-        for i in range(self.num_particles):
-            for guide_trace in iter_discrete_traces("flat", guide, *args, **kwargs):
-                model_trace = poutine.trace(poutine.replay(model, guide_trace),
-                                            graph_type="flat").get_trace(*args, **kwargs)
-
-                if infer.is_validation_enabled():
-                    check_model_guide_match(model_trace, guide_trace, self.max_iarange_nesting)
-                guide_trace = prune_subsample_sites(guide_trace)
-                model_trace = prune_subsample_sites(model_trace)
-                if infer.is_validation_enabled():
-                    check_traceenum_requirements(model_trace, guide_trace)
-
-                model_trace.compute_log_prob()
-                guide_trace.compute_score_parts()
-                if infer.is_validation_enabled():
-                    for site in model_trace.nodes.values():
-                        if site["type"] == "sample":
-                            check_site_shape(site, self.max_iarange_nesting)
-                    for site in guide_trace.nodes.values():
-                        if site["type"] == "sample":
-                            check_site_shape(site, self.max_iarange_nesting)
-
-                yield model_trace, guide_trace
->>>>>>> ac50bac3
 
     def loss(self, model, guide, *args, **kwargs):
         """
